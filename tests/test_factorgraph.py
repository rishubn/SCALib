import pytest
from scalib.attacks import FactorGraph, BPState
import numpy as np
import os
import copy


def normalize_distr(x):
    return x / x.sum(axis=-1, keepdims=True)


def make_distri(nc, n):
    return normalize_distr(np.random.randint(1, 10000000, (n, nc)).astype(np.float64))


def test_copy_fg():
    graph = """
        NC 2
        PROPERTY s1: x = a^b
        VAR MULTI x
        VAR MULTI a
        VAR MULTI b
        """
    graph = FactorGraph(graph)
    graph2 = copy.deepcopy(graph)


def test_copy_bp():
    graph = """
        NC 2
        PROPERTY s1: x = a^b
        VAR MULTI x
        VAR MULTI a
        VAR MULTI b
        """
    graph = FactorGraph(graph)
    n = 5
    bp_state = BPState(graph, n)
    distri_a = make_distri(2, 5)
    distri_b = make_distri(2, 5)
    bp_state.set_evidence("a", distri_a)
    bp_state.set_evidence("b", distri_b)
    bp_state.bp_loopy(1, initialize_states=True)
    bp_state2 = copy.deepcopy(bp_state)


def test_table():
    """
    Test Table lookup
    """
    nc = 16
    n = 100
    table = np.random.permutation(nc).astype(np.uint32)
    distri_x = np.random.randint(1, 2048, (n, nc))
    distri_x = (distri_x.T / np.sum(distri_x, axis=1)).T

    graph = f"""
            PROPERTY y = table[x]
            TABLE table
            VAR MULTI x
            VAR MULTI y
            NC {nc}
            """
    graph = FactorGraph(graph, {"table": table})
    x = distri_x.argmax(axis=1)
    graph.sanity_check({}, {"x": x, "y": table[x]})
    bp_state = BPState(graph, n)

    bp_state.set_evidence("x", distri_x)

    bp_state.bp_loopy(1, True)
    distri_y = bp_state.get_distribution("y")

    distri_y_ref = np.zeros(distri_x.shape)
    for x in range(nc):
        y = table[x]
        distri_y_ref[:, y] = distri_x[:, x]

    assert np.allclose(distri_y_ref, distri_y)


def test_table_non_bij():
    """
    Test non-bijective Table lookup
    """
    nc = 2
    n = 1
    table = np.array([0, 0], dtype=np.uint32)
    distri_x = np.array([[0.5, 0.5]])
    distri_y = np.array([[0.8, 0.2]])

    graph = f"""
            PROPERTY y = table[x]
            TABLE table
            VAR MULTI x
            VAR MULTI y
            NC {nc}
            """
    graph = FactorGraph(graph, {"table": table})

    graph.sanity_check({}, {"x": np.array([0, 1]), "y": np.array([0, 0])})

    bp_state = BPState(graph, n)
    bp_state.set_evidence("x", distri_x)
    bp_state.set_evidence("y", distri_y)

    bp_state.bp_loopy(1, True)
    distri_x = bp_state.get_distribution("x")
    distri_y = bp_state.get_distribution("y")

    distri_x_ref = np.array([0.5, 0.5])
    distri_y_ref = np.array([1.0, 0.0])

    assert np.allclose(distri_x_ref, distri_x)
    assert np.allclose(distri_y_ref, distri_y)


def test_not():
    """
    Test NOT operation
    """
    nc = 2
    n = 1
    distri_x = np.array([[0.6, 0.4]])
    distri_y = np.array([[0.8, 0.2]])

    graph = f"""
            PROPERTY y = !x
            VAR MULTI x
            VAR MULTI y
            NC {nc}
            """
    graph = FactorGraph(graph)

    graph.sanity_check({}, {"x": np.array([0, 1]), "y": np.array([1, 0])})

    bp_state = BPState(graph, n)

    bp_state.set_evidence("x", distri_x)
    bp_state.set_evidence("y", distri_y)

    bp_state.bp_loopy(1, True)
    distri_x_bp = bp_state.get_distribution("x")
    distri_y_bp = bp_state.get_distribution("y")

    t = np.array([1, 0])
    distri_x_ref = normalize_distr(distri_x * distri_y[0, t][np.newaxis, :])
    distri_y_ref = normalize_distr(distri_y * distri_x[0, t][np.newaxis, :])

    assert np.allclose(distri_x_ref, distri_x_bp)
    assert np.allclose(distri_y_ref, distri_y_bp)


def test_and_public():
    """
    Test AND with public data
    """
    nc = 16
    n = 100
    public = np.random.randint(0, nc, n, dtype=np.uint32)
    distri_x = np.random.randint(1, 100, (n, nc))
    distri_x = (distri_x.T / np.sum(distri_x, axis=1)).T

    graph = f"""
        # some comments
        NC {nc}
        PROPERTY y = x & p
        VAR MULTI y
        VAR MULTI x
        PUB MULTI p#come comments
        """
    graph = FactorGraph(graph)
    bp_state = BPState(graph, n, {"p": public})
    bp_state.set_evidence("x", distri_x)

    bp_state.bp_loopy(2, False)

    distri_y = bp_state.get_distribution("y")
    distri_y_ref = np.zeros(distri_x.shape)
    for x in range(nc):
        y = x & public
        distri_y_ref[np.arange(n), y] += distri_x[np.arange(n), x]

    assert np.allclose(distri_y_ref, distri_y)

    bp_state2 = BPState(graph, n, {"p": public})
    bp_state2.set_evidence("x", distri_x)
    bp_state2.bp_acyclic("y")
    assert np.allclose(distri_y_ref, bp_state2.get_distribution("y"))


def test_xor_public():
    """
    Test XOR with public data
    """
    nc = 16
    n = 100
    public = np.random.randint(0, nc, n, dtype=np.uint32)
    public2 = np.random.randint(0, nc, n, dtype=np.uint32)
    distri_x = np.random.randint(1, 100, (n, nc))
    distri_x = (distri_x.T / np.sum(distri_x, axis=1)).T

    graph = f"""
        PROPERTY y = x ^ p ^ p2
        VAR MULTI y
        VAR MULTI x
        PUB MULTI p
        PUB MULTI p2
        NC {nc}
        """
    graph = FactorGraph(graph)
    bp_state = BPState(graph, n, {"p": public, "p2": public2})
    bp_state.set_evidence("x", distri_x)

    bp_state.bp_loopy(2, False)

    distri_y = bp_state.get_distribution("y")
    distri_y_ref = np.zeros(distri_x.shape)
    for x in range(nc):
        y = x ^ public ^ public2
        distri_y_ref[np.arange(n), y] = distri_x[np.arange(n), x]

    distri_x = bp_state.get_distribution("x")

    print("p ^ p2")
    print(public ^ public2)
    print("y_ref")
    print(distri_y_ref)
    print("y")
    print(distri_y)
    print("x")
    print(distri_x)
    assert distri_x is not None
    assert distri_y is not None
    assert np.allclose(distri_y_ref, distri_y)


def test_AND():
    """
    Test AND between distributions
    """
    cases = [
        (
            np.array([[0.5, 0.5]]),  # uniform x
            np.array([[0.0, 1.0]]),  # y == 1
            np.array([[0.0, 1.0]]),  # z == 1
        ),
        (
            np.array([[0.1, 0.9]]),  # x == 1
            np.array([[0.5, 0.5]]),  # uniform y
            np.array([[1.0, 0.0]]),  # z == 1
        ),
        (
            np.array([[0.1, 0.9]]),  # x == 1
            np.array([[0.4, 0.6]]),  # uniform y
            np.array([[0.8, 0.2]]),  # z == 1
        ),
        (make_distri(2, 1) for _ in range(3)),
        (make_distri(4, 1) for _ in range(3)),
        (make_distri(256, 4) for _ in range(3)),
    ]

    for distri_x, distri_y, distri_z in cases:
        print("#### Test case:")
        print(distri_x)
        print(distri_y)
        print(distri_z)
        n, nc = distri_x.shape
        graph = f"""
            # some comments
            NC {nc}
            PROPERTY z = x&y
            VAR MULTI z
            VAR MULTI x
            VAR MULTI y

            """
        graph = FactorGraph(graph)
        bp_state = BPState(graph, n)
        bp_state.set_evidence("x", distri_x)
        bp_state.set_evidence("y", distri_y)
        bp_state.set_evidence("z", distri_z)

        distri_x_ref = np.zeros(distri_x.shape)
        distri_y_ref = np.zeros(distri_y.shape)
        distri_z_ref = np.zeros(distri_z.shape)

        for x in range(nc):
            for y in range(nc):
                distri_x_ref[:, x] += distri_z[:, x & y] * distri_y[:, y]
                distri_y_ref[:, y] += distri_z[:, x & y] * distri_x[:, x]
                distri_z_ref[:, x & y] += distri_x[:, x] * distri_y[:, y]

        distri_x_ref = normalize_distr(distri_x_ref * distri_x)
        distri_y_ref = normalize_distr(distri_y_ref * distri_y)
        distri_z_ref = normalize_distr(distri_z_ref * distri_z)

        print("#### Ref:")
        print(distri_x_ref)
        print(distri_y_ref)
        print(distri_z_ref)

        bp_state.bp_loopy(1, True)
        distri_x = bp_state.get_distribution("x")
        distri_y = bp_state.get_distribution("y")
        distri_z = bp_state.get_distribution("z")

        print("#### Got:")
        print(distri_x)
        print(distri_y)
        print(distri_z)

        assert np.allclose(distri_z_ref, distri_z)
        assert np.allclose(distri_x_ref, distri_x)
        assert np.allclose(distri_y_ref, distri_y)


def test_and_not_or():
    nc = 16
    n = 100
    nc = 2
    n = 1
    p = np.random.randint(0, nc, n, dtype=np.uint32)
    t = np.random.randint(0, nc, n, dtype=np.uint32)
    nt = (nc - 1) ^ t
    distri_x = make_distri(nc, n)
    distri_y = make_distri(nc, n)
    distri_z = make_distri(nc, n)

    graph = f"""
        NC {nc}
        VAR MULTI x
        VAR MULTI y
        VAR MULTI z
        PUB MULTI p
        PUB MULTI t
        PROPERTY z = !y & x & p & !t
        """
    graph2 = f"""
        NC {nc}
        VAR MULTI x
        VAR MULTI y
        VAR MULTI ny
        PROPERTY ny = !y
        VAR MULTI z
        VAR MULTI nz
        PROPERTY z = !nz
        PUB MULTI p
        PUB MULTI nt
        VAR MULTI a
        VAR MULTI na
        PROPERTY na = !a
        VAR MULTI b
        VAR MULTI nb
        PROPERTY nb = !b
        PROPERTY a = x & p
        PROPERTY b = nt & ny 
        PROPERTY nz = na | nb 
        """
    graph = FactorGraph(graph)
    bp_state = BPState(graph, n, {"p": p, "t": t})
    bp_state.set_evidence("x", distri_x)
    bp_state.set_evidence("y", distri_y)
    bp_state.set_evidence("z", distri_z)
    bp_state.bp_loopy(1, True)
    import sys

    print("BP2", file=sys.stderr)

    graph2 = FactorGraph(graph2)
    bp_state2 = BPState(graph2, n, {"p": p, "nt": nt})
    bp_state2.set_evidence("x", distri_x)
    bp_state2.set_evidence("y", distri_y)
    bp_state2.set_evidence("z", distri_z)
    bp_state2.bp_loopy(8, False)

    for v in ["x", "y", "z"]:
        print(v)
        d = bp_state.get_distribution(v)
        d2 = bp_state2.get_distribution(v)
        assert np.allclose(d, d2)

    bp_state3 = BPState(graph, n, {"p": p, "t": t})
    bp_state3.set_evidence("x", distri_x)
    bp_state3.set_evidence("y", distri_y)
    bp_state3.set_evidence("z", distri_z)
    for v in ["x", "y", "z"]:
        print(v)
        bp_state3.bp_acyclic(v)
        assert np.allclose(bp_state2.get_distribution(v), bp_state3.get_distribution(v))


def test_ADD():
    """
    Test ADD between distributions
    """
    nc = 241
    n = 1
    distri_x = make_distri(nc, n)
    distri_y = make_distri(nc, n)

    graph = f"""
        # some comments
        NC {nc}
        PROPERTY F0: z = x+y
        VAR MULTI z
        VAR MULTI x
        VAR MULTI y

        """

    graph = FactorGraph(graph)
    bp_state = BPState(graph, n)
    bp_state.set_evidence("x", distri_x)
    bp_state.set_evidence("y", distri_y)
    import sys

    bp_state.bp_loopy(1, True)

    distri_z = bp_state.get_distribution("z")

    distri_z_ref = np.zeros(distri_z.shape)
    msg = np.zeros(distri_z.shape)

    for x in range(nc):
        for y in range(nc):
            distri_z_ref[:, (x + y) % nc] += distri_x[:, x] * distri_y[:, y]

    distri_z_ref = (distri_z_ref.T / np.sum(distri_z_ref, axis=1)).T
    assert np.allclose(distri_z_ref, distri_z)


def test_ADD2():
    """
    Test ADD between distributions
    """
    nc = 16
    n = 1
    distri_x = np.zeros((n, nc))  # make_distri(nc, n)
    distri_y = np.zeros((n, nc))  # make_distri(nc, n)

    distri_x[:, 0] = 1.0
    distri_y[:, 0] = 1.0

    graph = f"""
        # some comments
        NC {nc}
        PROPERTY F: z = x+y
        VAR MULTI z
        VAR MULTI x
        VAR MULTI y

        """

    graph = FactorGraph(graph)
    bp_state = BPState(graph, n)
    bp_state.set_evidence("x", distri_x)
    bp_state.set_evidence("y", distri_y)
    print(bp_state.debug())
    bp_state.bp_loopy(1, True)
    print(bp_state.debug())
    bp_state.bp_loopy(10, False)
    print(bp_state.debug())
    distri_z = bp_state.get_distribution("z")

    distri_z_ref = np.zeros(distri_z.shape)
    msg = np.zeros(distri_z.shape)

    for x in range(nc):
        for y in range(nc):
            distri_z_ref[:, (x + y) % nc] += distri_x[:, x] * distri_y[:, y]

    distri_z_ref = (distri_z_ref.T / np.sum(distri_z_ref, axis=1)).T
    assert np.allclose(distri_z_ref, distri_z)


def test_ADD2():
    """
    Test ADD between distributions
    """
    nc = 16
    n = 1
    distri_x = np.zeros((n, nc))  # make_distri(nc, n)
    distri_y = np.zeros((n, nc))  # make_distri(nc, n)

    distri_x[:, 0] = 1.0
    distri_y[:, 0] = 1.0

    graph = f"""
        # some comments
        NC {nc}
        PROPERTY F: z = x+y
        VAR MULTI z
        VAR MULTI x
        VAR MULTI y

        """

    graph = FactorGraph(graph)
    bp_state = BPState(graph, n)
    bp_state.set_evidence("x", distri_x)
    bp_state.set_evidence("y", distri_y)
    print(bp_state.debug())
    bp_state.bp_loopy(1, True)
    print(bp_state.debug())
    bp_state.bp_loopy(10, False)
    print(bp_state.debug())
    distri_z = bp_state.get_distribution("z")

    distri_z_ref = np.zeros(distri_z.shape)
    msg = np.zeros(distri_z.shape)

    for x in range(nc):
        for y in range(nc):
            distri_z_ref[:, (x + y) % nc] += distri_x[:, x] * distri_y[:, y]

    distri_z_ref = (distri_z_ref.T / np.sum(distri_z_ref, axis=1)).T
    assert np.allclose(distri_z_ref, distri_z)


def test_add_cst():
    """
    Test ADD of a constant
    """
    nc = 251
    y_cases = [0, 1, 2, 58, 249, 250, 251, 2345]
    n = len(y_cases)
    distri_x = make_distri(nc, n)

    graph = f"""
        # some comments
        NC {nc}
        PROPERTY z = x+y+w
        VAR MULTI z
        VAR MULTI x
        PUB MULTI y
        PUB SINGLE w
        """
    y_cases = np.array(y_cases, dtype=np.uint32)
    graph = FactorGraph(graph)
    w = 5
    for evidence_var, target_var, sub in [("x", "z", False), ("z", "x", True)]:
        print("sub", sub)
        bp_state = BPState(graph, n, {"y": y_cases, "w": w})
        bp_state.set_evidence(evidence_var, distri_x)

        bp_state.bp_loopy(1, True)
        distri_z = bp_state.get_distribution(target_var)

        distri_z_ref = np.zeros(distri_z.shape)

        for x in range(nc):
            for j in range(n):
                if sub:
                    new_idx = (x - y_cases[j] - w) % nc
                else:
                    new_idx = (x + y_cases[j] + w) % nc
                distri_z_ref[j, new_idx] = distri_x[j, x]

        assert np.allclose(distri_z_ref, distri_z)


def test_ADD_multiple():
    """
    Test ADD between distributions
    """
    nc = 17
    n = 4
    distri_x = make_distri(nc, n)
    distri_y = make_distri(nc, n)
    distri_w = make_distri(nc, n)

    graph = f"""
        # some comments
        NC {nc}
        PROPERTY z = x+y+w
        VAR MULTI z
        VAR MULTI x
        VAR MULTI y
        VAR MULTI w
        """

    graph = FactorGraph(graph)
    bp_state = BPState(graph, n)
    bp_state.set_evidence("x", distri_x)
    bp_state.set_evidence("y", distri_y)
    bp_state.set_evidence("w", distri_w)

    bp_state.bp_loopy(1, True)
    distri_z = bp_state.get_distribution("z")

    distri_z_ref = np.zeros(distri_z.shape)
    msg = np.zeros(distri_z.shape)

    for x in range(nc):
        for y in range(nc):
            for w in range(nc):
                distri_z_ref[:, (x + y + w) % nc] += (
                    distri_x[:, x] * distri_y[:, y] * distri_w[:, w]
                )

    distri_z_ref = (distri_z_ref.T / np.sum(distri_z_ref, axis=1)).T
    assert np.allclose(distri_z_ref, distri_z)


def test_MUL():
    """
    Test MUL between distributions
    """
    nc = 251
    n = 4
    distri_x = make_distri(nc, n)
    distri_y = make_distri(nc, n)

    graph = f"""
        # some comments
        NC {nc}
        PROPERTY z = x*y
        VAR MULTI z
        VAR MULTI x
        VAR MULTI y

        """

    graph = FactorGraph(graph)
    bp_state = BPState(graph, n)
    bp_state.set_evidence("x", distri_x)
    bp_state.set_evidence("y", distri_y)

    bp_state.bp_loopy(1, True)
    distri_z = bp_state.get_distribution("z")

    distri_z_ref = np.zeros(distri_z.shape)
    msg = np.zeros(distri_z.shape)

    for x in range(nc):
        for y in range(nc):
            distri_z_ref[:, (x * y) % nc] += distri_x[:, x] * distri_y[:, y]

    distri_z_ref = (distri_z_ref.T / np.sum(distri_z_ref, axis=1)).T
    assert np.allclose(distri_z_ref, distri_z)


def test_xor():
    """
    Test XOR between distributions
    """
    nc = 512
    n = 10
    distri_x = np.random.randint(1, 10000000, (n, nc))
    distri_x = (distri_x.T / np.sum(distri_x, axis=1)).T
    distri_y = np.random.randint(1, 10000000, (n, nc))
    distri_y = (distri_y.T / np.sum(distri_y, axis=1)).T

    distri_b = np.random.randint(1, 10000000, (n, nc))
    distri_b[1, 0] = 1.0
    distri_b[1, 1] = 0.0
    distri_b = (distri_b.T / np.sum(distri_b, axis=1)).T
    distri_a = np.random.randint(1, 10000000, (n, nc))
    distri_a[1, :] = 1.0
    distri_a = (distri_a.T / np.sum(distri_a, axis=1)).T

    graph = f"""
        # some comments
        NC {nc}
        PROPERTY s2: z = x^y
        PROPERTY s1: x = a^b
        VAR MULTI x # some comments too
        VAR MULTI y
        VAR MULTI a
        VAR MULTI b
        VAR SINGLE z"""

    graph = FactorGraph(graph)
    bp_state = BPState(graph, n)
    bp_state.set_evidence("x", distri_x)
    bp_state.set_evidence("y", distri_y)
    bp_state.set_evidence("a", distri_a)
    bp_state.set_evidence("b", distri_b)

    bp_state2 = copy.deepcopy(bp_state)

    # Custom optimized sequence -- equivelent to non-loopy algo, but focusing only on z.
    bp_state.propagate_var("a")
    bp_state.propagate_var("b")
    bp_state.propagate_var("x")
    bp_state.propagate_factor("s1")
    bp_state.propagate_var("x")
    bp_state.propagate_var("y")
    bp_state.propagate_factor("s2")
    bp_state.propagate_var("z")

    bp_state2.bp_loopy(2, True)

    distri_z = bp_state.get_distribution("z")
    distri_z2 = bp_state2.get_distribution("z")

    msg = np.zeros((n, nc))
    distri_z_ref_multi = np.zeros((n, nc))
    distri_z_ref = np.ones(distri_z.shape)

    for a in range(nc):
        for b in range(nc):
            msg[:, a ^ b] += distri_a[:, a] * distri_b[:, b]

    distri_x *= msg
    for x in range(nc):
        for y in range(nc):
            distri_z_ref_multi[:, x ^ y] += distri_x[:, x] * distri_y[:, y]
    for d in distri_z_ref_multi:
        print(d)
        distri_z_ref *= d

    print("distri_x_ref", distri_x)
    print("distri_y_ref", distri_y)
    print("distri_z_ref", distri_z_ref)

    distri_z_ref = distri_z_ref / np.sum(distri_z_ref)
    assert np.allclose(distri_z_ref, distri_z)
    assert np.allclose(distri_z_ref, distri_z2)


def test_bad_var_norm():
    """
    When normalization of distributions can be bad...
    Root cause of bug #55.
    """
    nc = 2
    n = 1
    dy = np.array([[1.0, 1e-100]])
    dz = np.array([[1e-100, 1.0]])
    graph = f"""
        NC {nc}
        VAR MULTI x
        VAR MULTI y
        VAR MULTI z
        PUB MULTI a
        PROPERTY s1: x = y^a
        PROPERTY s2: x = !z
        """

    graph = FactorGraph(graph)
    bp_state = BPState(graph, n, {"a": [0]})
    bp_state.set_evidence("y", dy)
    bp_state.set_evidence("z", dz)

    bp_state.propagate_var("y")
    bp_state.propagate_var("z")
    bp_state.propagate_factor("s1")
    bp_state.propagate_factor("s2")
    bp_state.propagate_var("x")

    s1 = normalize_distr(bp_state.get_belief_from_var("x", "s1"))
    s2 = normalize_distr(bp_state.get_belief_from_var("x", "s2"))

    assert np.allclose(np.array([[1.0, 1e-40]]), s1)
    assert np.allclose(np.array([[1.0, 1e-40]]), s2)


def test_cyclic():
    graph_never_cyclic = """
    NC 2
    VAR MULTI x
    VAR MULTI x0
    VAR MULTI x1
    VAR MULTI y
    VAR MULTI y0
    VAR MULTI y1
    PUB MULTI p
    VAR SINGLE k
    VAR SINGLE k2

    PROPERTY x = p ^ k
    PROPERTY y = y0 ^ y1
    PROPERTY x = x0 ^ x1
    PROPERTY k2  = p ^ y
    """
    g = FactorGraph(graph_never_cyclic)
    assert BPState(g, 1, {"p": np.array([0], dtype=np.uint32)}).is_cyclic() == False
    assert BPState(g, 2, {"p": np.array([0, 0], dtype=np.uint32)}).is_cyclic() == False
    graph_always_cyclic = """
    NC 2
    VAR MULTI x
    VAR MULTI x0
    VAR MULTI x1
    VAR MULTI y
    VAR MULTI y0
    VAR MULTI y1
    PUB MULTI p
    VAR SINGLE k

    PROPERTY x = p ^ k
    PROPERTY y = y0 ^ y1
    PROPERTY x = x0 ^ x1
    PROPERTY y  = p ^ y1
    """
    g = FactorGraph(graph_always_cyclic)
    assert BPState(g, 1, {"p": np.array([0], dtype=np.uint32)}).is_cyclic() == True
    assert BPState(g, 2, {"p": np.array([0, 0], dtype=np.uint32)}).is_cyclic() == True
    graph_multi_cyclic = """
    NC 2
    VAR MULTI x
    VAR MULTI x0
    VAR MULTI x1
    VAR MULTI y
    VAR MULTI y0
    VAR MULTI y1
    PUB MULTI p
    VAR SINGLE k
    VAR SINGLE k2

    PROPERTY x = p ^ k
    PROPERTY y = y0 ^ y1
    PROPERTY x = x0 ^ x1
    PROPERTY k2  = x ^ y
    """
    g = FactorGraph(graph_multi_cyclic)
    assert BPState(g, 1, {"p": np.array([0], dtype=np.uint32)}).is_cyclic() == False
    assert BPState(g, 2, {"p": np.array([0, 0], dtype=np.uint32)}).is_cyclic() == True


def test_and_rounding_error_simple():
    # simple reproduction of issue #86
    factor_graph = """NC 16
    VAR MULTI A
    VAR MULTI B
    VAR MULTI C
    PROPERTY P: C = A & B
    """
    priors = {
        "A": [
            1.0 + 2**-52,
            0.0,
            0.0,
            0.0,
            0.0,
            0.0,
            0.0,
            0.0,
            0.0,
            0.0,
            0.0,
            1.0,
            0.0,
            0.0,
            0.0,
            1.0,
        ],
        "C": [
            0.0,
            2.666666666666667,
            2.666666666666667,
            0.0,
            2.666666666666667,
            0.0,
            0.0,
            0.0,
            0.0,
            0.0,
            0.0,
            0.0,
            0.0,
            0.0,
            0.0,
            0.0,
        ],
    }
    fg = FactorGraph(factor_graph)
    bp = BPState(fg, 1)
    for k, v in priors.items():
        bp._inner.set_belief_from_var(k, "P", np.array([v]))
    bp.propagate_factor("P")
    assert (bp.get_belief_to_var("B", "P") >= 0.0).all()


def test_and_rounding_error_simple():
    # test case of issue #86
    factor_graph = """NC 16
    VAR MULTI K0
    VAR MULTI K1
    VAR MULTI L1
    VAR MULTI N1
    VAR MULTI B
    VAR MULTI C
    VAR MULTI N0
    VAR MULTI A
    VAR MULTI L2
    VAR MULTI L3
    PUB SINGLE IV
    PROPERTY P1: L1 = K0 ^ K1
    PROPERTY P2: N1 = !K1
    PROPERTY P3: B = N1 & IV
    PROPERTY P4: C = B ^ K0
    PROPERTY P5: N0 = !K0
    PROPERTY P6: A = N0 & K1
    PROPERTY P7: L2 = A ^ C
    PROPERTY P8: L3 = K1 ^ C"""
    priors = {
        "A": [
            0.0,
            0.25,
            0.25,
            0.0,
            0.25,
            0.0,
            0.0,
            0.0,
            0.25,
            0.0,
            0.0,
            0.0,
            0.0,
            0.0,
            0.0,
            0.0,
        ],
        "C": [
            0.0,
            0.0,
            0.0,
            0.1666666667,
            0.0,
            0.1666666667,
            0.1666666667,
            0.0,
            0.0,
            0.1666666667,
            0.1666666667,
            0.0,
            0.1666666667,
            0.0,
            0.0,
            0.0,
        ],
        "L1": [
            0.0,
            0.0,
            0.0,
            0.1666666667,
            0.0,
            0.1666666667,
            0.1666666667,
            0.0,
            0.0,
            0.1666666667,
            0.1666666667,
            0.0,
            0.1666666667,
            0.0,
            0.0,
            0.0,
        ],
        "L2": [
            0.0,
            0.0,
            0.0,
            0.0,
            0.0,
            0.0,
            0.0,
            0.25,
            0.0,
            0.0,
            0.0,
            0.25,
            0.0,
            0.25,
            0.25,
            0.0,
        ],
        "L3": [
            0.0,
            0.0,
            0.0,
            0.1666666667,
            0.0,
            0.1666666667,
            0.1666666667,
            0.0,
            0.0,
            0.1666666667,
            0.1666666667,
            0.0,
            0.1666666667,
            0.0,
            0.0,
            0.0,
        ],
    }
    fg = FactorGraph(factor_graph)
    bp = BPState(fg, 1, public_values={"IV": 0xC})
    for k, v in priors.items():
        bp.set_evidence(k, distribution=np.array([v]))
    bp.bp_loopy(5, initialize_states=False)
    assert (bp.get_distribution("K0") >= 0.0).all()
    assert (bp.get_distribution("K1") >= 0.0).all()


def test_manytraces():
    """No numerical underflow with many traces."""
    nc = 8
    n = 500
    distri_x = np.ones((n, nc))
    distri_x[:, 0] = 2.0
    distri_x[:, 1] = 1.5
    distri_x = (distri_x.T / np.sum(distri_x, axis=1)).T

    graph = f"""
            NC {nc}
            VAR MULTI x
            VAR SINGLE y
            PUB SINGLE c
            PROPERTY y = x ^ c
            """
    graph = FactorGraph(graph)
    bp_state = BPState(graph, n, {"c": 0})

    bp_state.set_evidence("x", distri_x)

    bp_state.bp_acyclic("y")
    distri_y = bp_state.get_distribution("y")

    distri_y_ref = np.log2(distri_x).sum(axis=0, keepdims=True)
    distri_y_ref = distri_y_ref - np.max(distri_y_ref[0, :])
    distri_y_ref = 2**distri_y_ref
    distri_y_ref = distri_y_ref / distri_y_ref.sum(axis=1, keepdims=True)

    assert np.allclose(distri_y_ref, distri_y, rtol=1e-5, atol=1e-19)


<<<<<<< HEAD
# def test_generic_factor():
#     fg1 = FactorGraph(
#         """NC 2
#     VAR MULTI K0
#     VAR MULTI K1
#     VAR MULTI N1
#     VAR MULTI L1
#     PROPERTY P1: L1 = K0 & !K1
#     """
#     )
#     fg2 = FactorGraph(
#         """NC 2
#     VAR MULTI K0
#     VAR MULTI K1
#     VAR MULTI L1
#     GENERIC MULTI f
#     PROPERTY P1: f(K0, K1, L1)
#     """
#     )

#     bp1 = BPState(fg1, 1)
#     bp2 = BPState(fg2, 1, gen_factors={"f": [np.ones((2, 2, 2), dtype=np.float64)]})
#     for k in ["K0", "K1"]:
#         d = make_distri(2, 1)
#         bp1.set_evidence(k, distribution=np.array([[0.0, 1.0]]))
#         bp2.set_evidence(k, distribution=np.array([[0.0, 1.0]]))
#     bp1.bp_loopy(3, False)
#     bp2.bp_loopy(3, False)

#     print(bp1.debug())
#     print(bp2.debug())


# def test_generic_factor2():
#     fg1 = FactorGraph(
#         """NC 2
#     VAR MULTI K0
#     VAR MULTI K1
#     VAR MULTI L1
#     PROPERTY P1: L1 = K0 & !K1
#     """
#     )
#     fg2 = FactorGraph(
#         """NC 2
#     VAR MULTI K0
#     VAR MULTI K1
#     VAR MULTI L1
#     GENERIC SINGLE f
#     PROPERTY P1: f(K0, K1, L1)
#     """
#     )
#     factor = np.zeros((2, 2, 2))
#     factor[0, 0, 0] = 1.0
#     factor[0, 1, 0] = 1.0
#     factor[1, 0, 1] = 1.0
#     factor[1, 1, 0] = 1.0
#     bp1 = BPState(fg1, 1)
#     bp2 = BPState(fg2, 1, gen_factors={"f": factor})
#     for k in ["K0", "K1"]:
#         d = make_distri(2, 1)
#         bp1.set_evidence(k, distribution=np.array([[0.0, 1.0]]))
#         bp2.set_evidence(k, distribution=np.array([[0.0, 1.0]]))

#     bp1.bp_loopy(1, True)
#     bp2.bp_loopy(1, True)

#     assert np.allclose(bp1.get_distribution("L1"), bp2.get_distribution("L1"))


def test_manytraces():
    """No numerical underflow with many traces."""
    nc = 8
    n = 500
    distri_x = np.ones((n, nc))
    distri_x[:, 0] = 2.0
    distri_x[:, 1] = 1.5
    distri_x = (distri_x.T / np.sum(distri_x, axis=1)).T

    graph = f"""
            NC {nc}
            VAR MULTI x
            VAR SINGLE y
            PUB SINGLE c
            PROPERTY y = x ^ c
            """
    graph = FactorGraph(graph)
    bp_state = BPState(graph, n, {"c": 0})

    bp_state.set_evidence("x", distri_x)

    bp_state.bp_acyclic("y")
    distri_y = bp_state.get_distribution("y")

    distri_y_ref = np.log2(distri_x).sum(axis=0, keepdims=True)
    distri_y_ref = distri_y_ref - np.max(distri_y_ref[0, :])
    distri_y_ref = 2**distri_y_ref
    distri_y_ref = distri_y_ref / distri_y_ref.sum(axis=1, keepdims=True)

    assert np.allclose(distri_y_ref, distri_y, rtol=1e-5, atol=1e-19)


=======
>>>>>>> cd8173e3
def test_ADD3():
    nc = 13
    graph = f"""NC {nc}
    TABLE SUB = [0, 12, 11, 10, 9, 8, 7, 6, 5, 4, 3, 2, 1]
    VAR MULTI a0
    VAR MULTI x0
    VAR MULTI x1



    PROPERTY F0: a0 = x0 + x1
    """
    a0_distr = np.array(
        [[1.0, 0.0, 0.0, 0.0, 0.0, 0.0, 0.0, 0.0, 0.0, 0.0, 0.0, 0.0, 0.0]]
    )
    x0_distr = np.array(
<<<<<<< HEAD
        [
            [
                0.0,  #  0
                0.0,  #  1
                0.0,  #  2
                0.1666666667,  #  3
                0.0,  #  4
                0.1666666667,  #  5
                0.1666666667,  #  6
                0.0,  #  7
                0.0,  #  8
                0.1666666667,  #  9
                0.1666666667,  # 10
                0.0,  # 11
                0.1666666667,  # 12
            ]
        ]
    )
    x0_distr = np.array(
        [
            [
                0.1666666667,  #  3
                0.1666666667,  #  5
                0.0,  #  0
                0.0,  #  1
                0.0,  #  2
                0.0,  #  4
                0.0,  #  6
                0.0,  #  7
                0.0,  #  8
                0.0,  #  9
                0.0,  # 10
                0.0,  # 11
                0.0,  # 12
            ]
        ]
    )
    x1_distr = np.array(
        [
            [
                0.0,
                0.0,
                0.0,
                0.1666666667,
                0.0,
                0.1666666667,
                0.1666666667,
                0.0,
                0.0,
                0.1666666667,
                0.1666666667,
                0.0,
                0.1666666667,
            ]
        ]
    )
    import sys

    fg = FactorGraph(graph)
    bp_state = BPState(fg, 1)
    bp_state.set_evidence("x0", x0_distr)
    # bp_state.set_evidence("x1", x1_distr)
    bp_state.set_evidence("a0", a0_distr)
    bp_state.bp_acyclic("x1", clear_intermediates=False, clear_evidence=False)
    x1_ref_distr = normalize_distr(
        np.array([[1.0 if x0_distr[0, -i % nc] > 1e-3 else 0.0 for i in range(nc)]])
    )
    print(bp_state.debug(), file=sys.stderr)
    print(normalize_distr(bp_state.get_distribution("x1")))
    print(x1_ref_distr)
    assert np.allclose(normalize_distr(bp_state.get_distribution("x1")), x1_ref_distr)
    print(f"=============== {0} ==========", file=sys.stderr)
    bp_state.bp_loopy(1, initialize_states=False, clear_beliefs=False)
    print(bp_state.debug(), file=sys.stderr)
    print(f"=============== {1} ==========", file=sys.stderr)
    bp_state.bp_loopy(1, initialize_states=False, clear_beliefs=False)
    print(bp_state.debug(), file=sys.stderr)

    print(bp_state.debug(), file=sys.stderr)
    for i in range(4):
        print(f"=============== {i} ==========", file=sys.stderr)
        bp_state.bp_loopy(2, initialize_states=False, clear_beliefs=False)
        print(bp_state.debug(), file=sys.stderr)
    for x in ["x0", "x1", "a0"]:
        assert not np.isnan(bp_state.get_distribution(x)).any()


def test_ADD4():
    nc = 13
    graph = f"""NC {nc}
    TABLE SUB = [0, 12, 11, 10, 9, 8, 7, 6, 5, 4, 3, 2, 1]
    VAR MULTI a0
    VAR MULTI x0
    VAR MULTI x1



    PROPERTY F0: a0 = x0 + x1
    """
    a0_distr = np.array(
        [[1.0, 0.0, 0.0, 0.0, 0.0, 0.0, 0.0, 0.0, 0.0, 0.0, 0.0, 0.0, 0.0]]
    )
    x0_distr = np.array(
=======
>>>>>>> cd8173e3
        [[0.0, 0.0, 0.0, 0.0, 0.0, 0.0, 0.0, 0.0, 0.0, 0.0, 0.0, 1.0, 0.0]]
    )
    x1_distr = np.array(
        [[0.0, 0.0, 1.0, 0.0, 0.0, 0.0, 0.0, 0.0, 0.0, 0.0, 0.0, 0.0, 0.0]]
    )
    fg = FactorGraph(graph)
    bp_state = BPState(fg, 1)
    bp_state.set_evidence("x0", x0_distr)
    bp_state.set_evidence("x1", x1_distr)
    bp_state.set_evidence("a0", a0_distr)
    bp_state.bp_loopy(50, initialize_states=False)
    for x in ["x0", "x1", "a0"]:
<<<<<<< HEAD
        assert not np.isnan(bp_state.get_distribution(x)).any()


def test_clear_beliefs():
    graph = """
    NC 2
    PROPERTY s1: x = a^b
    VAR MULTI x
    VAR MULTI a
    VAR MULTI b
    """
    fg = FactorGraph(graph)
    bp = BPState(fg, 1)
    for k in fg.vars():
        bp.set_evidence(k, make_distri(2, 1))
    bp.bp_loopy(1, False, clear_beliefs=False)

    assert bp.get_belief_from_var("x", "s1") is not None
    assert bp.get_belief_from_var("a", "s1") is not None
    assert bp.get_belief_from_var("b", "s1") is not None


=======
        print(bp_state.get_distribution(x))
        assert not np.isnan(bp_state.get_distribution(x)).any()


>>>>>>> cd8173e3
def test_mix_single_multi():
    graph_desc = """
    NC 2
    TABLE t
    VAR SINGLE s

    VAR MULTI a
    VAR MULTI b

    PROPERTY TABLE: a = t[s]
    PROPERTY XOR: b = a ^ s
    """

    graph_desc2 = """
    NC 2
    TABLE t
    VAR SINGLE s

    VAR SINGLE a0
    VAR SINGLE b0

    PROPERTY a0 = t[s]
    PROPERTY b0 = a0 ^ s

    VAR SINGLE a1
    VAR SINGLE b1

    PROPERTY a1 = t[s]
    PROPERTY b1 = a1 ^ s
    """

    graph = FactorGraph(graph_desc, {"t": np.arange(2, dtype=np.uint32)})
    graph2 = FactorGraph(graph_desc2, {"t": np.arange(2, dtype=np.uint32)})

    sasca = BPState(graph, 2)
    sasca.bp_loopy(4, initialize_states=True)  # check no crash

    sasca = BPState(graph, 2)
    sasca2 = BPState(graph2, 1)

    for _ in range(10):
        sasca.bp_loopy(1, initialize_states=False)
        sasca2.bp_loopy(1, initialize_states=False)
        for v in ("a", "b"):
            d = sasca.get_distribution(v)
            d0 = sasca2.get_distribution(f"{v}0")
            d1 = sasca2.get_distribution(f"{v}0")
            if d is not None:
                assert np.allclose(d[0, :], d0, rtol=1e-5, atol=1e-19)
                assert np.allclose(d[1, :], d1, rtol=1e-5, atol=1e-19)
        d = sasca.get_distribution("s")
        d2 = sasca2.get_distribution("s")
        if d is not None:
            assert np.allclose(d, d2, rtol=1e-5, atol=1e-19)


def test_sparse_factor_xor():
    from scalib.attacks.factor_graph import GenFactor

    graph = """NC 2
    VAR MULTI a
    VAR MULTI b
    VAR MULTI c
    GENERIC SINGLE f
    PROPERTY F0: f(a,b,c)"""

    graph2 = """NC 2
    VAR MULTI a
    VAR MULTI b
    VAR MULTI c
    PROPERTY F0: c = a ^ b"""
    fg = FactorGraph(graph)
    fg2 = FactorGraph(graph2)
    xor = np.zeros((4, 3), dtype=np.uint32)
    n = 4
    xor[1, 1] = 1
    xor[1, 2] = 1
    xor[2, 0] = 1
    xor[2, 2] = 1
    xor[3, 0] = 1
    xor[3, 1] = 1
    bp = BPState(
        fg,
        n,
        gen_factors={"f": GenFactor.sparse_functional(xor)},
    )
    bp2 = BPState(fg2, n)
    distr_a = make_distri(2, n)
    distr_b = make_distri(2, n)
    bp.set_evidence("a", distr_a)
    bp.set_evidence("b", distr_b)
    bp2.set_evidence("a", distr_a)
    bp2.set_evidence("b", distr_b)

    bp.bp_loopy(10, False)
    bp2.bp_loopy(10, False)
    assert not np.isnan(bp.get_distribution("c")).any()
    assert np.allclose(bp.get_distribution("c"), bp2.get_distribution("c"))


# def test_sparse_factor_bff():
#     from scalib.attacks.factor_graph import GenFactor

#     nc = 4
#     graph = f"""NC {nc}
#     VAR MULTI x0
#     VAR MULTI x1
#     VAR MULTI y0
#     VAR MULTI y1
#     GENERIC SINGLE f
#     PROPERTY F0: f(x0, x1, y0, y1)"""

#     fg = FactorGraph(graph)
#     bff = []
#     bff_dense = np.zeros((nc, nc, nc, nc))

#     for x0 in range(nc):
#         for x1 in range(nc):
#             for y0 in range(nc):
#                 for y1 in range(nc):
#                     if ((x0 + 2 * x1) % nc) == (y0 % nc) and ((x0 - 2 * x1) % nc) == (
#                         y1 % nc
#                     ):
#                         bff_dense[x0, x1, y0, y1] = 1.0
#                         bff.append([x0, x1, y0, y1])
#     bp = BPState(
#         fg,
#         1,
#         gen_factors={"f": GenFactor.sparse_functional(np.array(bff, dtype=np.uint32))},
#     )
#     bp_dense = BPState(fg, 1, gen_factors={"f": GenFactor.dense(bff_dense)})

#     # for v in ["x0", "x1", "y0", "y1"]:
#     #     d = make_distri(nc, 1)
#     #     bp.set_evidence(v, d)
#     #     bp_dense.set_evidence(v, d)
#     bp.set_evidence("x0", np.array([[0.0, 0.5, 0.5, 0.0]]))
#     bp.set_evidence("x1", np.array([[1.0, 0.0, 0.0, 0.0]]))
#     bp.set_evidence("y0", np.array([[0.0, 0.5, 0.5, 0.0]]))
#     bp.set_evidence("y1", np.array([[0.0, 0.0, 0.0, 1.0]]))
#     import sys

#     bp.bp_loopy(1, True)
#     bp_dense.bp_loopy(1, True)
#     for i in range(50):
#         bp.bp_loopy(1, False)
#         bp_dense.bp_loopy(1, False)
#         for v in ["x0", "x1", "y0", "y1"]:
#             assert not np.isnan(bp.get_distribution(v)).any()
#             assert np.allclose(bp.get_distribution(v), bp_dense.get_distribution(v))


def test_sparse_factor_bff2():
    from scalib.attacks.factor_graph import GenFactor

    nc = 13
    graph = f"""NC {nc}
    VAR MULTI x0
    VAR MULTI x1
    VAR MULTI y0
    VAR MULTI y1
    GENERIC SINGLE f
    PROPERTY F0: f(x0, x1, y0, y1)"""

    fg = FactorGraph(graph)
    bff = []

    for x0 in range(nc):
        for x1 in range(nc):
            bff.append([x0, x1, (x0 + x1) % nc, (x0 - x1) % nc])
    bp = BPState(
        fg,
        1,
        gen_factors={"f": GenFactor.sparse_functional(np.array(bff, dtype=np.uint32))},
    )

    # for v in ["x0", "x1", "y0", "y1"]:
    #     d = make_distri(nc, 1)
    #     bp.set_evidence(v, d)
    #     bp_dense.set_evidence(v, d)
    bp.set_evidence(
        "x0",
        np.array(
            [
                [
                    0.0,  # 0
                    0.0,  # 1
                    0.0,  # 2
                    0.0,  # 3 #0.16666667,
                    0.0,  # 4
                    0.0,  # 5 #0.16666667,
                    0.0,  # 6 #0.16666667,
                    0.0,  # 7
                    0.0,  # 8
                    0.0,  # 9 #0.16666667,
                    1.0,  # 10 #0.16666667,
                    0.0,  # 11
                    0.0,  # 12 #0.16666667,
                ]
            ]
        ),
    )
    bp.set_evidence(
        "x1",
        np.array(
            [
                [
                    0.0,  # 0
                    0.0,  # 1
                    0.0,  # 2
                    1.0,  # 3
                    0.0,
                    0.0,
                    0.0,
                    0.0,
                    0.0,
                    0.0,
                    0.0,
                    0.0,
                    0.0,
                ]
            ]
        ),
    )
    bp.set_evidence(
        "y0",
        np.array([[1.0, 0.0, 0.0, 0.0, 0.0, 0.0, 0.0, 0.0, 0.0, 0.0, 0.0, 0.0, 0.0]]),
    )
    bp.set_evidence(
        "y1",
        np.array([[0.0, 0.0, 0.0, 0.0, 0.0, 0.0, 0.0, 1.0, 0.0, 0.0, 0.0, 0.0, 0.0]]),
    )
    import sys

    bp.bp_loopy(1, True)
    # for i in range(50):
    print(bp.debug(), file=sys.stderr)
    print("NEXT", file=sys.stderr)
    bp.bp_loopy(1, False)
    print(bp.debug(), file=sys.stderr)
    for v in ["x0", "x1", "y0", "y1"]:
        assert not np.isnan(bp.get_distribution(v)).any()


def test_sparse_factor_bff3():
    from scalib.attacks.factor_graph import GenFactor

    nc = 13
    graph = f"""NC 13
            VAR MULTI a0
            VAR MULTI a1
            VAR MULTI a2
            VAR MULTI a3
            VAR MULTI x0
            VAR MULTI x1
            VAR MULTI x2
            VAR MULTI x3
            VAR MULTI y0
            VAR MULTI y1
            VAR MULTI y2
            VAR MULTI y3
            GENERIC SINGLE f
            PROPERTY F0: f(x0, x1, a0, a1)
            PROPERTY F1: f(x2, x3, a2, a3)
            PROPERTY F2: f(a0, a2, y0, y2)
            PROPERTY F3: f(a1, a3, y1, y3)
            """

    fg = FactorGraph(graph)
    bff = []

    for x0 in range(nc):
        for x1 in range(nc):
            bff.append([x0, x1, (x0 + x1) % nc, (x0 - x1) % nc])
    bp = BPState(
        fg,
        1,
        gen_factors={"f": GenFactor.sparse_functional(np.array(bff, dtype=np.uint32))},
    )
    print(bff)
    import sys

    priors = {
        "x0": 10,
        "x1": 1,
        "x2": 0,
        "x3": 1,
        "a0": 11,
        "a1": 9,
        "a2": 1,
        "a3": 12,
        "y0": 12,
        "y1": 8,
        "y2": 10,
        "y3": 10,
    }
    priors = np.load("./priors.npy", allow_pickle=True).item()

    for k, v in priors.items():
        print(k)
        print(v[6])
        # arr = np.zeros((1,13))
        # arr[0,v] = 1.0
        bp.set_evidence(k, np.array([v[6]]))
    bp.bp_loopy(1, True, clear_beliefs=False)

    for i in range(15):
        str2 = ""
        print(f"############### Iteration {i} ################", file=sys.stderr)
        bp.bp_loopy(1, True, clear_beliefs=False)
        for k in list(priors.keys()) + ["a2", "a3"]:
            str2 += f"{k}: {np.argmax(bp.get_distribution(k))} "
        print(str2)
        print(bp.debug(), file=sys.stderr)
    # for factor in bp._inner.graph().factor_names():
    #     bp.propagate_factor(factor)
    # print(bp.debug(), file=sys.stderr)
    # # for var in bp._inner.graph().var_names():
    # #     bp.propagate_var(var, clear_beliefs=False)
    # bp.propagate_to_var("a2")
    # # for i in range(50):
    # print(bp.debug(), file=sys.stderr)
    for k in priors.keys():
        assert not np.isnan(bp.get_distribution(k)).any()


def test_propagate_factor_to_var():
    nc = 16
    graph = f"""NC 16
    TABLE SUB = [0, 15, 14, 13, 12, 11, 10, 9, 8, 7, 6, 5, 4, 3, 2, 1]
    VAR MULTI x0
    VAR MULTI x1
    VAR MULTI ix1
    VAR MULTI a0
    VAR MULTI a1
    PROPERTY F0: a0 = x0 + x1
    PROPERTY F1: ix1 = SUB[x1]
    PROPERTY F2: a1 = x0 + ix1 """

    fg = FactorGraph(graph)

    bp = BPState(
        fg,
        1,
    )
    vars = ["x0", "x1", "ix1", "a0", "a1"]
    bp.set_evidence("x0", make_distri(nc, 1))
    bp.set_evidence("x1", make_distri(nc, 1))
    for v in vars:
        bp.propagate_var(v, clear_beliefs=False)

    for f in fg.factors():
        for v in fg._inner.factor_scope(f):
            bp.propagate_from_var(v, f)

    assert bp.get_belief_to_var("a0", "F0") is None
    assert bp.get_distribution("a0") is None
    bp.propagate_factor_to_var("F0", "a0", clear_beliefs=False)
    assert bp.get_belief_to_var("a0", "F0") is not None
    bp.propagate_to_var("a0", clear_evidence=False)
    assert bp.get_distribution("a0") is not None


def test_butterfly_factor():
    from scalib.attacks.factor_graph import GenFactor

    nc = 241
    graph = f"""NC {nc}
            VAR MULTI a0
            VAR MULTI a1
            VAR MULTI a2
            VAR MULTI a3
            VAR MULTI x0
            VAR MULTI x1
            VAR MULTI x2
            VAR MULTI x3
            VAR MULTI y0
            VAR MULTI y1
            VAR MULTI y2
            VAR MULTI y3
            GENERIC SINGLE f
            PROPERTY F0: f(x0, x1, a0, a1)
            PROPERTY F1: f(x2, x3, a2, a3)
            PROPERTY F2: f(a0, a2, y0, y2)
            PROPERTY F3: f(a1, a3, y1, y3)
            """

    graph2 = f"""NC {nc}
            VAR MULTI a0
            VAR MULTI a1
            VAR MULTI a2
            VAR MULTI a3
            VAR MULTI x0
            VAR MULTI x1
            VAR MULTI x2
            VAR MULTI x3
            VAR MULTI y0
            VAR MULTI y1
            VAR MULTI y2
            VAR MULTI y3
            PROPERTY F0: _BUTTERFLY(x0, x1, a0, a1)
            PROPERTY F1: _BUTTERFLY(x2, x3, a2, a3)
            PROPERTY F2: _BUTTERFLY(a0, a2, y0, y2)
            PROPERTY F3: _BUTTERFLY(a1, a3, y1, y3)
            """
    fg = FactorGraph(graph)
    fg2 = FactorGraph(graph2)
    bff = []

    for x0 in range(nc):
        for x1 in range(nc):
            bff.append([x0, x1, (x0 + x1) % nc, (x0 - x1) % nc])
    bp = BPState(
        fg,
        1,
        gen_factors={"f": GenFactor.sparse_functional(np.array(bff, dtype=np.uint32))},
    )
    bp2 = BPState(fg2, 1)

    for v in fg.vars():
        d = make_distri(nc, 1)
        bp.set_evidence(v, d)
        bp2.set_evidence(v, d)

    for i in range(50):
        bp.bp_loopy(1, False)
        bp2.bp_loopy(1, False)
        for v in fg.vars():
            assert not np.isnan(bp.get_distribution(v)).any()
            assert not np.isnan(bp2.get_distribution(v)).any()
            assert np.allclose(bp.get_distribution(v), bp2.get_distribution(v))<|MERGE_RESOLUTION|>--- conflicted
+++ resolved
@@ -416,51 +416,6 @@
     import sys
 
     bp_state.bp_loopy(1, True)
-
-    distri_z = bp_state.get_distribution("z")
-
-    distri_z_ref = np.zeros(distri_z.shape)
-    msg = np.zeros(distri_z.shape)
-
-    for x in range(nc):
-        for y in range(nc):
-            distri_z_ref[:, (x + y) % nc] += distri_x[:, x] * distri_y[:, y]
-
-    distri_z_ref = (distri_z_ref.T / np.sum(distri_z_ref, axis=1)).T
-    assert np.allclose(distri_z_ref, distri_z)
-
-
-def test_ADD2():
-    """
-    Test ADD between distributions
-    """
-    nc = 16
-    n = 1
-    distri_x = np.zeros((n, nc))  # make_distri(nc, n)
-    distri_y = np.zeros((n, nc))  # make_distri(nc, n)
-
-    distri_x[:, 0] = 1.0
-    distri_y[:, 0] = 1.0
-
-    graph = f"""
-        # some comments
-        NC {nc}
-        PROPERTY F: z = x+y
-        VAR MULTI z
-        VAR MULTI x
-        VAR MULTI y
-
-        """
-
-    graph = FactorGraph(graph)
-    bp_state = BPState(graph, n)
-    bp_state.set_evidence("x", distri_x)
-    bp_state.set_evidence("y", distri_y)
-    print(bp_state.debug())
-    bp_state.bp_loopy(1, True)
-    print(bp_state.debug())
-    bp_state.bp_loopy(10, False)
-    print(bp_state.debug())
     distri_z = bp_state.get_distribution("z")
 
     distri_z_ref = np.zeros(distri_z.shape)
@@ -1028,110 +983,6 @@
     assert np.allclose(distri_y_ref, distri_y, rtol=1e-5, atol=1e-19)
 
 
-<<<<<<< HEAD
-# def test_generic_factor():
-#     fg1 = FactorGraph(
-#         """NC 2
-#     VAR MULTI K0
-#     VAR MULTI K1
-#     VAR MULTI N1
-#     VAR MULTI L1
-#     PROPERTY P1: L1 = K0 & !K1
-#     """
-#     )
-#     fg2 = FactorGraph(
-#         """NC 2
-#     VAR MULTI K0
-#     VAR MULTI K1
-#     VAR MULTI L1
-#     GENERIC MULTI f
-#     PROPERTY P1: f(K0, K1, L1)
-#     """
-#     )
-
-#     bp1 = BPState(fg1, 1)
-#     bp2 = BPState(fg2, 1, gen_factors={"f": [np.ones((2, 2, 2), dtype=np.float64)]})
-#     for k in ["K0", "K1"]:
-#         d = make_distri(2, 1)
-#         bp1.set_evidence(k, distribution=np.array([[0.0, 1.0]]))
-#         bp2.set_evidence(k, distribution=np.array([[0.0, 1.0]]))
-#     bp1.bp_loopy(3, False)
-#     bp2.bp_loopy(3, False)
-
-#     print(bp1.debug())
-#     print(bp2.debug())
-
-
-# def test_generic_factor2():
-#     fg1 = FactorGraph(
-#         """NC 2
-#     VAR MULTI K0
-#     VAR MULTI K1
-#     VAR MULTI L1
-#     PROPERTY P1: L1 = K0 & !K1
-#     """
-#     )
-#     fg2 = FactorGraph(
-#         """NC 2
-#     VAR MULTI K0
-#     VAR MULTI K1
-#     VAR MULTI L1
-#     GENERIC SINGLE f
-#     PROPERTY P1: f(K0, K1, L1)
-#     """
-#     )
-#     factor = np.zeros((2, 2, 2))
-#     factor[0, 0, 0] = 1.0
-#     factor[0, 1, 0] = 1.0
-#     factor[1, 0, 1] = 1.0
-#     factor[1, 1, 0] = 1.0
-#     bp1 = BPState(fg1, 1)
-#     bp2 = BPState(fg2, 1, gen_factors={"f": factor})
-#     for k in ["K0", "K1"]:
-#         d = make_distri(2, 1)
-#         bp1.set_evidence(k, distribution=np.array([[0.0, 1.0]]))
-#         bp2.set_evidence(k, distribution=np.array([[0.0, 1.0]]))
-
-#     bp1.bp_loopy(1, True)
-#     bp2.bp_loopy(1, True)
-
-#     assert np.allclose(bp1.get_distribution("L1"), bp2.get_distribution("L1"))
-
-
-def test_manytraces():
-    """No numerical underflow with many traces."""
-    nc = 8
-    n = 500
-    distri_x = np.ones((n, nc))
-    distri_x[:, 0] = 2.0
-    distri_x[:, 1] = 1.5
-    distri_x = (distri_x.T / np.sum(distri_x, axis=1)).T
-
-    graph = f"""
-            NC {nc}
-            VAR MULTI x
-            VAR SINGLE y
-            PUB SINGLE c
-            PROPERTY y = x ^ c
-            """
-    graph = FactorGraph(graph)
-    bp_state = BPState(graph, n, {"c": 0})
-
-    bp_state.set_evidence("x", distri_x)
-
-    bp_state.bp_acyclic("y")
-    distri_y = bp_state.get_distribution("y")
-
-    distri_y_ref = np.log2(distri_x).sum(axis=0, keepdims=True)
-    distri_y_ref = distri_y_ref - np.max(distri_y_ref[0, :])
-    distri_y_ref = 2**distri_y_ref
-    distri_y_ref = distri_y_ref / distri_y_ref.sum(axis=1, keepdims=True)
-
-    assert np.allclose(distri_y_ref, distri_y, rtol=1e-5, atol=1e-19)
-
-
-=======
->>>>>>> cd8173e3
 def test_ADD3():
     nc = 13
     graph = f"""NC {nc}
@@ -1148,112 +999,6 @@
         [[1.0, 0.0, 0.0, 0.0, 0.0, 0.0, 0.0, 0.0, 0.0, 0.0, 0.0, 0.0, 0.0]]
     )
     x0_distr = np.array(
-<<<<<<< HEAD
-        [
-            [
-                0.0,  #  0
-                0.0,  #  1
-                0.0,  #  2
-                0.1666666667,  #  3
-                0.0,  #  4
-                0.1666666667,  #  5
-                0.1666666667,  #  6
-                0.0,  #  7
-                0.0,  #  8
-                0.1666666667,  #  9
-                0.1666666667,  # 10
-                0.0,  # 11
-                0.1666666667,  # 12
-            ]
-        ]
-    )
-    x0_distr = np.array(
-        [
-            [
-                0.1666666667,  #  3
-                0.1666666667,  #  5
-                0.0,  #  0
-                0.0,  #  1
-                0.0,  #  2
-                0.0,  #  4
-                0.0,  #  6
-                0.0,  #  7
-                0.0,  #  8
-                0.0,  #  9
-                0.0,  # 10
-                0.0,  # 11
-                0.0,  # 12
-            ]
-        ]
-    )
-    x1_distr = np.array(
-        [
-            [
-                0.0,
-                0.0,
-                0.0,
-                0.1666666667,
-                0.0,
-                0.1666666667,
-                0.1666666667,
-                0.0,
-                0.0,
-                0.1666666667,
-                0.1666666667,
-                0.0,
-                0.1666666667,
-            ]
-        ]
-    )
-    import sys
-
-    fg = FactorGraph(graph)
-    bp_state = BPState(fg, 1)
-    bp_state.set_evidence("x0", x0_distr)
-    # bp_state.set_evidence("x1", x1_distr)
-    bp_state.set_evidence("a0", a0_distr)
-    bp_state.bp_acyclic("x1", clear_intermediates=False, clear_evidence=False)
-    x1_ref_distr = normalize_distr(
-        np.array([[1.0 if x0_distr[0, -i % nc] > 1e-3 else 0.0 for i in range(nc)]])
-    )
-    print(bp_state.debug(), file=sys.stderr)
-    print(normalize_distr(bp_state.get_distribution("x1")))
-    print(x1_ref_distr)
-    assert np.allclose(normalize_distr(bp_state.get_distribution("x1")), x1_ref_distr)
-    print(f"=============== {0} ==========", file=sys.stderr)
-    bp_state.bp_loopy(1, initialize_states=False, clear_beliefs=False)
-    print(bp_state.debug(), file=sys.stderr)
-    print(f"=============== {1} ==========", file=sys.stderr)
-    bp_state.bp_loopy(1, initialize_states=False, clear_beliefs=False)
-    print(bp_state.debug(), file=sys.stderr)
-
-    print(bp_state.debug(), file=sys.stderr)
-    for i in range(4):
-        print(f"=============== {i} ==========", file=sys.stderr)
-        bp_state.bp_loopy(2, initialize_states=False, clear_beliefs=False)
-        print(bp_state.debug(), file=sys.stderr)
-    for x in ["x0", "x1", "a0"]:
-        assert not np.isnan(bp_state.get_distribution(x)).any()
-
-
-def test_ADD4():
-    nc = 13
-    graph = f"""NC {nc}
-    TABLE SUB = [0, 12, 11, 10, 9, 8, 7, 6, 5, 4, 3, 2, 1]
-    VAR MULTI a0
-    VAR MULTI x0
-    VAR MULTI x1
-
-
-
-    PROPERTY F0: a0 = x0 + x1
-    """
-    a0_distr = np.array(
-        [[1.0, 0.0, 0.0, 0.0, 0.0, 0.0, 0.0, 0.0, 0.0, 0.0, 0.0, 0.0, 0.0]]
-    )
-    x0_distr = np.array(
-=======
->>>>>>> cd8173e3
         [[0.0, 0.0, 0.0, 0.0, 0.0, 0.0, 0.0, 0.0, 0.0, 0.0, 0.0, 1.0, 0.0]]
     )
     x1_distr = np.array(
@@ -1266,35 +1011,10 @@
     bp_state.set_evidence("a0", a0_distr)
     bp_state.bp_loopy(50, initialize_states=False)
     for x in ["x0", "x1", "a0"]:
-<<<<<<< HEAD
-        assert not np.isnan(bp_state.get_distribution(x)).any()
-
-
-def test_clear_beliefs():
-    graph = """
-    NC 2
-    PROPERTY s1: x = a^b
-    VAR MULTI x
-    VAR MULTI a
-    VAR MULTI b
-    """
-    fg = FactorGraph(graph)
-    bp = BPState(fg, 1)
-    for k in fg.vars():
-        bp.set_evidence(k, make_distri(2, 1))
-    bp.bp_loopy(1, False, clear_beliefs=False)
-
-    assert bp.get_belief_from_var("x", "s1") is not None
-    assert bp.get_belief_from_var("a", "s1") is not None
-    assert bp.get_belief_from_var("b", "s1") is not None
-
-
-=======
         print(bp_state.get_distribution(x))
         assert not np.isnan(bp_state.get_distribution(x)).any()
 
 
->>>>>>> cd8173e3
 def test_mix_single_multi():
     graph_desc = """
     NC 2
