--- conflicted
+++ resolved
@@ -982,7 +982,107 @@
     assert np.allclose(distri_y_ref, distri_y, rtol=1e-5, atol=1e-19)
 
 
-<<<<<<< HEAD
+def test_generic_factor():
+    fg1 = FactorGraph(
+        """NC 2
+    VAR MULTI K0
+    VAR MULTI K1
+    VAR MULTI N1
+    VAR MULTI L1
+    PROPERTY P1: L1 = K0 & !K1
+    """
+    )
+    fg2 = FactorGraph(
+        """NC 2
+    VAR MULTI K0
+    VAR MULTI K1
+    VAR MULTI L1
+    GENERIC MULTI f
+    PROPERTY P1: f(K0, K1, L1)
+    """
+    )
+
+    bp1 = BPState(fg1, 1)
+    bp2 = BPState(fg2, 1, gen_factors={"f": [np.ones((2, 2, 2), dtype=np.float64)]})
+    for k in ["K0", "K1"]:
+        d = make_distri(2, 1)
+        bp1.set_evidence(k, distribution=np.array([[0.0, 1.0]]))
+        bp2.set_evidence(k, distribution=np.array([[0.0, 1.0]]))
+    bp1.bp_loopy(3, False)
+    bp2.bp_loopy(3, False)
+
+    print(bp1.debug())
+    print(bp2.debug())
+
+
+def test_generic_factor2():
+    fg1 = FactorGraph(
+        """NC 2
+    VAR MULTI K0
+    VAR MULTI K1
+    VAR MULTI L1
+    PROPERTY P1: L1 = K0 & !K1
+    """
+    )
+    fg2 = FactorGraph(
+        """NC 2
+    VAR MULTI K0
+    VAR MULTI K1
+    VAR MULTI L1
+    GENERIC SINGLE f
+    PROPERTY P1: f(K0, K1, L1)
+    """
+    )
+    factor = np.zeros((2, 2, 2))
+    factor[0, 0, 0] = 1.0
+    factor[0, 1, 0] = 1.0
+    factor[1, 0, 1] = 1.0
+    factor[1, 1, 0] = 1.0
+    bp1 = BPState(fg1, 1)
+    bp2 = BPState(fg2, 1, gen_factors={"f": factor})
+    for k in ["K0", "K1"]:
+        d = make_distri(2, 1)
+        bp1.set_evidence(k, distribution=np.array([[0.0, 1.0]]))
+        bp2.set_evidence(k, distribution=np.array([[0.0, 1.0]]))
+
+    bp1.bp_loopy(1, True)
+    bp2.bp_loopy(1, True)
+
+    assert np.allclose(bp1.get_distribution("L1"), bp2.get_distribution("L1"))
+
+
+def test_manytraces():
+    """No numerical underflow with many traces."""
+    nc = 8
+    n = 500
+    distri_x = np.ones((n, nc))
+    distri_x[:, 0] = 2.0
+    distri_x[:, 1] = 1.5
+    distri_x = (distri_x.T / np.sum(distri_x, axis=1)).T
+
+    graph = f"""
+            NC {nc}
+            VAR MULTI x
+            VAR SINGLE y
+            PUB SINGLE c
+            PROPERTY y = x ^ c
+            """
+    graph = FactorGraph(graph)
+    bp_state = BPState(graph, n, {"c": 0})
+
+    bp_state.set_evidence("x", distri_x)
+
+    bp_state.bp_acyclic("y")
+    distri_y = bp_state.get_distribution("y")
+
+    distri_y_ref = np.log2(distri_x).sum(axis=0, keepdims=True)
+    distri_y_ref = distri_y_ref - np.max(distri_y_ref[0, :])
+    distri_y_ref = 2**distri_y_ref
+    distri_y_ref = distri_y_ref / distri_y_ref.sum(axis=1, keepdims=True)
+
+    assert np.allclose(distri_y_ref, distri_y, rtol=1e-5, atol=1e-19)
+
+
 def test_ADD3():
     nc = 13
     graph = f"""NC {nc}
@@ -1267,73 +1367,4 @@
         d = sasca.get_distribution("s")
         d2 = sasca2.get_distribution("s")
         if d is not None:
-            assert np.allclose(d, d2, rtol=1e-5, atol=1e-19)
-=======
-def test_generic_factor():
-    fg1 = FactorGraph(
-        """NC 2
-    VAR MULTI K0
-    VAR MULTI K1
-    VAR MULTI N1
-    VAR MULTI L1
-    PROPERTY P1: L1 = K0 & !K1
-    """
-    )
-    fg2 = FactorGraph(
-        """NC 2
-    VAR MULTI K0
-    VAR MULTI K1
-    VAR MULTI L1
-    GENERIC MULTI f
-    PROPERTY P1: f(K0, K1, L1)
-    """
-    )
-
-    bp1 = BPState(fg1, 1)
-    bp2 = BPState(fg2, 1, gen_factors={"f": [np.ones((2, 2, 2), dtype=np.float64)]})
-    for k in ["K0", "K1"]:
-        d = make_distri(2, 1)
-        bp1.set_evidence(k, distribution=np.array([[0.0, 1.0]]))
-        bp2.set_evidence(k, distribution=np.array([[0.0, 1.0]]))
-    bp1.bp_loopy(3, False)
-    bp2.bp_loopy(3, False)
-
-    print(bp1.debug())
-    print(bp2.debug())
-
-
-def test_generic_factor2():
-    fg1 = FactorGraph(
-        """NC 2
-    VAR MULTI K0
-    VAR MULTI K1
-    VAR MULTI L1
-    PROPERTY P1: L1 = K0 & !K1
-    """
-    )
-    fg2 = FactorGraph(
-        """NC 2
-    VAR MULTI K0
-    VAR MULTI K1
-    VAR MULTI L1
-    GENERIC SINGLE f
-    PROPERTY P1: f(K0, K1, L1)
-    """
-    )
-    factor = np.zeros((2, 2, 2))
-    factor[0, 0, 0] = 1.0
-    factor[0, 1, 0] = 1.0
-    factor[1, 0, 1] = 1.0
-    factor[1, 1, 0] = 1.0
-    bp1 = BPState(fg1, 1)
-    bp2 = BPState(fg2, 1, gen_factors={"f": factor})
-    for k in ["K0", "K1"]:
-        d = make_distri(2, 1)
-        bp1.set_evidence(k, distribution=np.array([[0.0, 1.0]]))
-        bp2.set_evidence(k, distribution=np.array([[0.0, 1.0]]))
-
-    bp1.bp_loopy(1, True)
-    bp2.bp_loopy(1, True)
-
-    assert np.allclose(bp1.get_distribution("L1"), bp2.get_distribution("L1"))
->>>>>>> f97e55dd
+            assert np.allclose(d, d2, rtol=1e-5, atol=1e-19)