--- conflicted
+++ resolved
@@ -1,9 +1,6 @@
 use std::sync::Arc;
-<<<<<<< HEAD
-=======
 
 use itertools::Itertools;
->>>>>>> 909ab87d
 use thiserror::Error;
 
 use super::factor_graph as fg;
@@ -207,34 +204,6 @@
         self.belief_to_var[edge] = belief;
         Ok(())
     }
-<<<<<<< HEAD
-    // Propagation type:
-    // belief to var -> var
-    // var -> belief to func
-    // trhough func: towards all vars, towards a subset of vars
-    pub fn propagate_to_var(&mut self, var: VarId, clear_evidence: bool) {
-        let distr_iter = self
-            .graph
-            .var(var)
-            .edges
-            .values()
-            .map(|e| &self.belief_to_var[*e]);
-        self.var_state[var] = self.evidence[var].take_or_clone(clear_evidence);
-        // We multiply_reg to avoid having very low values in the product.
-        // Since inputs should not be too big, we should not have any overflow.
-        // Underflow my happen, since probas are lower-bounded by MIN_PROBA**2.
-        // This also normalizes the result.
-        self.var_state[var].multiply_norm(distr_iter);
-    }
-    pub fn propagate_from_var(&mut self, edge: EdgeId) {
-        // Dividing here is ok if we ensure that there is no zero element and no
-        // underflow (or denormalization).
-        // This is guaranteed as long as min_proba > var_degree * MIN_POSITIVE
-        let var = self.graph.edges[edge].var;
-        self.belief_from_var[edge].reset();
-        self.belief_from_var[edge] =
-            Distribution::divide_reg(&self.var_state[var], &self.belief_to_var[edge]);
-=======
 
     /// propgate only go given edges
     fn propagate_var_t_multi(
@@ -302,7 +271,6 @@
             }
         }
         self.var_state[var_id] = var_state;
->>>>>>> 909ab87d
     }
 
     pub fn propagate_factor(&mut self, factor_id: FactorId, dest: &[VarId], clear_incoming: bool) {
@@ -368,22 +336,6 @@
         let dest: Vec<_> = self.graph.factor(factor).edges.keys().cloned().collect();
         self.propagate_factor(factor, dest.as_slice(), false);
     }
-<<<<<<< HEAD
-    pub fn propagate_from_var_all(&mut self, var: VarId, clear_beliefs: bool) {
-        for i in 0..self.graph.var(var).edges.len() {
-            self.propagate_from_var(self.graph.var(var).edges[i]);
-        }
-        if clear_beliefs {
-            for i in 0..self.graph.var(var).edges.len() {
-                self.belief_to_var[self.graph.var(var).edges[i]].reset();
-            }
-        }
-    }
-    pub fn propagate_var(&mut self, var: VarId, clear_beliefs: bool) {
-        self.propagate_to_var(var, false);
-        self.propagate_from_var_all(var, clear_beliefs);
-    }
-=======
     pub fn propagate_var(&mut self, var_id: VarId, clear_beliefs: bool) {
         let clear_evidence = false;
         self.propagate_var_to(
@@ -439,7 +391,6 @@
             );
         }
     }
->>>>>>> 909ab87d
     pub fn propagate_all_vars(&mut self, clear_beliefs: bool) {
         for var_id in self.graph.range_vars() {
             self.propagate_var(var_id, clear_beliefs);
@@ -489,13 +440,13 @@
     clear_incoming: bool,
     pub_red: &PublicValue,
 ) -> impl Iterator<Item = Distribution> + 'a {
-<<<<<<< HEAD
-    let FactorKind::Assign { expr: ExprFactor::AND { vars_neg }, has_res } = &factor.kind else { unreachable!() };
-=======
-    let FactorKind::AND { vars_neg } = &factor.kind else {
+    let FactorKind::Assign {
+        expr: ExprFactor::AND { vars_neg },
+        has_res,
+    } = &factor.kind
+    else {
         unreachable!()
     };
->>>>>>> 909ab87d
     // Special case for single-input AND
     if has_res & (factor.edges.len() == 2) {
         return dest
@@ -760,15 +711,9 @@
             return vec![uniform_template; dest.len()].into_iter();
         } else {
             // Single uniform op, only compute for that one.
-<<<<<<< HEAD
-            for (e_idx, e) in factor.edges.values().enumerate() {
-                if e != e_dest {
-                    let negate = !(dest_negated ^ negated_vars[e_idx]);
-=======
             for (e, negated_var) in factor.edges.values().zip(negated_vars.iter()) {
                 if e != e_dest {
                     let negate = !(dest_negated ^ negated_var);
->>>>>>> 909ab87d
                     belief_from_var[*e].fft_to(
                         fft_input_scratch.as_mut_slice(),
                         fft_tmp.view_mut(),
@@ -800,16 +745,12 @@
         // Simply make the product if FFT domain
         // We do take the product of all factors then divide because some factors could be zero.
         let mut dest_fft = Vec::with_capacity(dest.len());
-<<<<<<< HEAD
-        for (i, (e, taken)) in factor.edges.values().zip(taken_dest.iter()).enumerate() {
-=======
         for ((e, taken), negated_var) in factor
             .edges
             .values()
             .zip(taken_dest.iter())
             .zip(negated_vars.iter())
         {
->>>>>>> 909ab87d
             if *taken {
                 let mut fft_e = ndarray::Array2::zeros((nmulti, nc / 2 + 1));
                 belief_from_var[*e].fft_to(
@@ -817,19 +758,9 @@
                     fft_e.view_mut(),
                     fft_scratch.as_mut_slice(),
                     plans,
-<<<<<<< HEAD
-                    negated_vars[i],
-                );
-                if negated_vars[i] {
-                    for x in fft_e.iter_mut() {
-                        *x = 1.0 / *x;
-                    }
-                }
-=======
                     *negated_var,
                 );
 
->>>>>>> 909ab87d
                 dest_fft.push(fft_e);
             } else {
                 belief_from_var[*e].fft_to(
@@ -837,30 +768,12 @@
                     fft_tmp.view_mut(),
                     fft_scratch.as_mut_slice(),
                     plans,
-<<<<<<< HEAD
-                    negated_vars[i],
-                );
-
-                if acc_fft_init {
-                    if negated_vars[i] {
-                        acc_fft /= &fft_tmp;
-                    } else {
-                        acc_fft *= &fft_tmp;
-                    }
-                } else {
-                    if negated_vars[i] {
-                        for x in fft_tmp.iter_mut() {
-                            *x = 1.0 / *x;
-                        }
-                    }
-=======
                     *negated_var,
                 );
 
                 if acc_fft_init {
                     acc_fft *= &fft_tmp;
                 } else {
->>>>>>> 909ab87d
                     acc_fft.assign(&fft_tmp);
                     acc_fft_init = true;
                 }
@@ -887,15 +800,7 @@
                     }
                 }
                 let idx = factor.edges.get_index_of(&dest[i]).unwrap();
-<<<<<<< HEAD
-                if !negated_vars[idx] {
-                    for x in res.iter_mut() {
-                        *x = 1.0 / *x;
-                    }
-                }
-=======
-
->>>>>>> 909ab87d
+
                 let mut acc = uniform_template.clone();
                 acc.ifft(
                     res.view_mut(),
@@ -1014,7 +919,9 @@
     mut tdest: ndarray::ArrayViewMut2<f64>,
     dest_idx: usize,
 ) {
-    let fg::FactorKind::GenFactor { operands, .. } = &factor.kind else { unreachable!() };
+    let fg::FactorKind::GenFactor { operands, .. } = &factor.kind else {
+        unreachable!()
+    };
     for trace_idx in 0..nmulti {
         let mut pubs: Vec<(ClassVal, usize)> = Vec::new();
         let mut vars: Vec<(&[f64], usize)> = Vec::new();
@@ -1152,7 +1059,9 @@
     nmulti: usize,
     nc: usize,
 ) -> impl Iterator<Item = Distribution> + 'a {
-    let fg::FactorKind::GenFactor { operands, .. } = &factor.kind else { unreachable!() };
+    let fg::FactorKind::GenFactor { operands, .. } = &factor.kind else {
+        unreachable!()
+    };
     let res: Vec<Distribution> = dest
         .iter()
         .map(|dest| {
@@ -1341,7 +1250,9 @@
     nmulti: usize,
     nc: usize,
 ) -> impl Iterator<Item = Distribution> + 'a {
-    let fg::FactorKind::HardCodedFactor{ operands, .. } = &factor.kind else { unreachable!() };
+    let fg::FactorKind::HardCodedFactor { operands, .. } = &factor.kind else {
+        unreachable!()
+    };
     // We only handle the case where All factors are var, no public
     assert!(operands
         .iter()
