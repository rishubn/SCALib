--- conflicted
+++ resolved
@@ -388,17 +388,6 @@
         """
         return self._inner.get_belief_from_var(var, factor)
 
-<<<<<<< HEAD
-    def propagate_from_var(self, var: str, factor: str):
-        """TODO"""
-        return self._inner.propagate_from_var(var, factor, get_config())
-
-    def propagate_to_var(self, var: str, clear_evidence: bool = False):
-        """TODO"""
-        return self._inner.propagate_to_var(var, get_config(), clear_evidence)
-
-=======
->>>>>>> 909ab87d
     def propagate_var(self, var: str, clear_beliefs: bool = True):
         """Run belief propagation on variable var.
 
@@ -414,17 +403,6 @@
 
         """
         return self._inner.propagate_var(var, get_config(), clear_beliefs)
-<<<<<<< HEAD
-
-    def propagate_factor_to_var(
-        self, factor: str, var: str, clear_beliefs: bool = True
-    ):
-        """TODO"""
-        return self._inner.propagate_factor_to_var(
-            factor, var, clear_beliefs, get_config()
-        )
-=======
->>>>>>> 909ab87d
 
     def propagate_factor(self, factor: str):
         """Run belief propagation on the given factor.
